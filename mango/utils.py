--- conflicted
+++ resolved
@@ -79,11 +79,7 @@
     return values
 
 
-<<<<<<< HEAD
-def add_fields(model: "Document", **field_definitions: Any):
-=======
-def add_fields(model: type["Document"], **field_definitions: Any) -> None:
->>>>>>> 1e7492af
+def add_fields(model: "Document", **field_definitions: Any) -> None:
     """动态添加字段
 
     来源见: https://github.com/pydantic/pydantic/issues/1937
