import asyncio
from typing import TYPE_CHECKING, Any, ClassVar, Optional, Set

from mango.drive import DEFAULT_CONNECT_URI, Client
from mango.utils import get_indexes, to_snake_case

if TYPE_CHECKING:  # pragma: no cover
    from mango.models import Document


<<<<<<< HEAD
async def init_model(model: "Document", *, revise_index=False) -> None:
=======
async def init_model(model: type["Document"], *, revise_index: bool = False) -> None:
>>>>>>> 1e7492af
    """初始化文档模型"""
    meta = model.__meta__
    db = Client.get_database(meta.database)
    model.__collection__ = db[meta.name or to_snake_case(model.__name__)]
    await init_index(model, revise_index=revise_index)


<<<<<<< HEAD
async def init_index(model: "Document", *, revise_index=False) -> None:
=======
async def init_index(model: type["Document"], *, revise_index: bool = False) -> None:
>>>>>>> 1e7492af
    """初始化文档索引"""
    required = ["_id_"]
    if indexes := list(get_indexes(model)):
        required += await model.__collection__.create_indexes(indexes)
    if revise_index:
        index_info = await model.__collection__.index_information()
        for index in set(index_info) - set(required):
            await model.__collection__.drop_index(index)


class Mango:
    _document_models: ClassVar[Set["Document"]] = set()

    @classmethod
    async def init(
        cls,
        db: Optional[str] = None,
        *,
        uri: str = DEFAULT_CONNECT_URI,
        revise_index: bool = False,
        **kwargs: Any,
    ) -> None:
        if db or uri or not Client._clients:
            cls.connect(db, uri, **kwargs)
        tasks = [
            init_model(model, revise_index=revise_index)
            for model in cls._document_models
        ]
        await asyncio.gather(*tasks)

    @classmethod
    def connect(
        cls,
        db: Optional[str] = None,
        /,
        uri: str = DEFAULT_CONNECT_URI,
        **kwargs: Any,
    ) -> Client:
        """创建连接"""
        client = Client(uri, **kwargs)
        client.get_database(db)
        return client

    @classmethod
    def disconnect(cls, *clients: Client) -> None:
        """断开连接"""
        for client in Client._clients.copy():
            if not clients or client in clients:
                client.close()

    @classmethod
    def register_model(cls, model: "Document") -> None:
        """注册模型"""
        cls._document_models.add(model)<|MERGE_RESOLUTION|>--- conflicted
+++ resolved
@@ -8,11 +8,7 @@
     from mango.models import Document
 
 
-<<<<<<< HEAD
 async def init_model(model: "Document", *, revise_index=False) -> None:
-=======
-async def init_model(model: type["Document"], *, revise_index: bool = False) -> None:
->>>>>>> 1e7492af
     """初始化文档模型"""
     meta = model.__meta__
     db = Client.get_database(meta.database)
@@ -20,11 +16,7 @@
     await init_index(model, revise_index=revise_index)
 
 
-<<<<<<< HEAD
 async def init_index(model: "Document", *, revise_index=False) -> None:
-=======
-async def init_index(model: type["Document"], *, revise_index: bool = False) -> None:
->>>>>>> 1e7492af
     """初始化文档索引"""
     required = ["_id_"]
     if indexes := list(get_indexes(model)):
