[project]
name = "mango-odm"
version = "0.3.1"
description = "🥭 Async MongoDB ODM with type hints in Python"
authors = [{ name = "Akirami", email = "akiramiaya@outlook.com" }]
requires-python = ">=3.10,<4.0"
license = { text = "MIT" }
readme = "README.md"
keywords = [
  "mongo",
  "mongodb",
  "async",
  "asyncio",
  "odm",
  "types",
  "pydantic",
  "motor",
]
classifiers = [
  "Development Status :: 4 - Beta",
  "Framework :: AsyncIO",
  "Intended Audience :: Developers",
  "License :: OSI Approved :: MIT License",
  "Operating System :: OS Independent",
  "Programming Language :: Python",
  "Programming Language :: Python :: 3",
  "Programming Language :: Python :: 3 :: Only",
  "Programming Language :: Python :: 3.10",
  "Programming Language :: Python :: 3.11",
  "Topic :: Database",
  "Topic :: Database :: Front-Ends",
  "Topic :: Software Development",
  "Topic :: Software Development :: Object Brokering",
  "Topic :: Software Development :: Libraries",
  "Topic :: Software Development :: Libraries :: Python Modules",
  "Typing :: Typed",
]
dependencies = ["motor>=3.2.0", "pydantic>=1.10.12,<2.0.0"]

<<<<<<< HEAD
[tool.poetry.dependencies]
python = "^3.8"
motor = "^3.0.0"
pydantic = "^1.10.0"

[tool.poetry.group.dev]
optional = true

[tool.poetry.group.dev.dependencies]
black = "^23.0.0"
isort = "^5.10.1"

[tool.poetry.group.test]
optional = true
=======
[project.urls]
repository = "https://github.com/A-kirami/mango"
>>>>>>> 1e7492af

[tool.pdm.dev-dependencies]
dev = ["black>=23.7.0", "ruff>=0.0.280", "pre-commit>=3.3.3"]
test = [
  "pytest>=7.4.0",
  "pytest-cov>=4.1.0",
  "pytest-sugar>=0.9.7",
  "allure-pytest>=2.13.2",
  "pytest-asyncio>=0.21.1",
  "hypothesis>=6.82.0",
  "Faker>=19.2.0",
]

[tool.black]
target-version = ["py310"]

[tool.ruff]
select = [
  "F",   # Pyflakes
  "E",   # pycodestyle
  "W",   # pycodestyle
  "UP",  # pyupgrade
  "ANN", # flake8-annotations
  "S",   # flake8-bandit
  "B",   # flake8-bugbear
  "C4",  # flake8-comprehensions
  "ISC", # flake8-implicit-str-concat
  "INP", # flake8-no-pep420
  "T20", # flake8-print
  "PT",  # flake8-pytest-style
  "Q",   # flake8-quotes
  "RSE", # flake8-raise
  "RET", # flake8-return
  "SIM", # flake8-simplify
  "TID", # flake8-tidy-imports
  "TCH", # flake8-type-checking
  "ARG", # flake8-unused-arguments
  "PTH", # flake8-use-pathlib
  "ERA", # eradicate
  "PL",  # Pylint
  "TRY", # tryceratops
  "RUF", # Ruff-specific rules
]
ignore = [
  "E402",
  "E501",
  "B008",
  "B009",
  "B010",
  "ANN002",
  "ANN003",
  "ANN101",
  "ANN102",
  "ANN401",
  "ERA001",
  "PLC0414",
  "PLR0913",
  "PLW2901",
  "TRY003",
  "RUF001",
  "RUF002",
  "RUF003",
]
unfixable = ["F401", "F841", "ERA001"]

[tool.pytest.ini_options]
asyncio_mode = "auto"
addopts = "--cov=mango --cov-report=html --cov-report=xml --junit-xml=results.xml --cov-report=term-missing --alluredir=allure_report --clean-alluredir"

[tool.pdm.scripts]
post_install = "pre-commit install"

[build-system]
requires = ["pdm-backend"]
build-backend = "pdm.backend"<|MERGE_RESOLUTION|>--- conflicted
+++ resolved
@@ -37,7 +37,21 @@
 ]
 dependencies = ["motor>=3.2.0", "pydantic>=1.10.12,<2.0.0"]
 
-<<<<<<< HEAD
+[project.urls]
+repository = "https://github.com/A-kirami/mango"
+
+[tool.pdm.dev-dependencies]
+dev = ["black>=23.7.0", "ruff>=0.0.280", "pre-commit>=3.3.3"]
+test = [
+  "pytest>=7.4.0",
+  "pytest-cov>=4.1.0",
+  "pytest-sugar>=0.9.7",
+  "allure-pytest>=2.13.2",
+  "pytest-asyncio>=0.21.1",
+  "hypothesis>=6.82.0",
+  "Faker>=19.2.0",
+]
+
 [tool.poetry.dependencies]
 python = "^3.8"
 motor = "^3.0.0"
@@ -52,25 +66,18 @@
 
 [tool.poetry.group.test]
 optional = true
-=======
-[project.urls]
-repository = "https://github.com/A-kirami/mango"
->>>>>>> 1e7492af
 
-[tool.pdm.dev-dependencies]
-dev = ["black>=23.7.0", "ruff>=0.0.280", "pre-commit>=3.3.3"]
-test = [
-  "pytest>=7.4.0",
-  "pytest-cov>=4.1.0",
-  "pytest-sugar>=0.9.7",
-  "allure-pytest>=2.13.2",
-  "pytest-asyncio>=0.21.1",
-  "hypothesis>=6.82.0",
-  "Faker>=19.2.0",
-]
+[tool.poetry.group.test.dependencies]
+pytest = "^7.1.2"
+pytest-cov = "^4.0.0"
+allure-pytest = "^2.9.45"
+pytest-asyncio = "^0.21.0"
+hypothesis = "^6.43.3"
+pytest-sugar = "^0.9.5"
+Faker = "^18.0.0"
 
 [tool.black]
-target-version = ["py310"]
+target-version = ["py38"]
 
 [tool.ruff]
 select = [
@@ -120,6 +127,7 @@
   "RUF003",
 ]
 unfixable = ["F401", "F841", "ERA001"]
+target-version = "py38"
 
 [tool.pytest.ini_options]
 asyncio_mode = "auto"
